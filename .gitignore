# Editors, etc.
*~
.*.swp
.swp
tags
.DS_Store
*.log
*.stamp
*.dirstamp

/SecretDeviceAdapters/

# Visual Studio
*.ncb
*.opensdf
*.sdf
*.suo
*.user
ipch/
.vs/

# GNU build system
*.cache
*.la
*.lo
*.o
*.trs
.deps/
.libs/
Makefile
Makefile.in
aclocal.m4
compile
config.guess
config.log
config.status
config.sub
configure
libtool
ltmain.sh
m4/libtool.m4
m4/ltoptions.m4
m4/ltsugar.m4
m4/ltversion.m4
m4/lt~obsolete.m4
missing
test-driver

# Python
*.pyc
*.pyo
__pycache__/

# IntelliJ and Pycharm
.idea
*.iml

# Build
*.class
*.jar
*-Tests
build/
test-reports/

# Generated source
/MMCoreJ_wrap/gensrc/
/MMCoreJ_wrap/MMCoreJ_wrap.cxx
/MMCoreJ_wrap/MMCoreJ_wrap.h
/MMCorePy_wrap/MMCorePy.py
/MMCorePy_wrap/MMCorePy_wrap.cxx
/MMCorePy_wrap/MMCorePy_wrap.h
*.pb.cc
*.pb.h
<<<<<<< HEAD
stage/
=======
bin
>>>>>>> 97f82b9e
<|MERGE_RESOLUTION|>--- conflicted
+++ resolved
@@ -71,8 +71,5 @@
 /MMCorePy_wrap/MMCorePy_wrap.h
 *.pb.cc
 *.pb.h
-<<<<<<< HEAD
 stage/
-=======
-bin
->>>>>>> 97f82b9e
+bin